use crate::runtime::{DIGEST_SIZE, PERMUTATION_WIDTH};

use core::fmt::Debug;
use p3_challenger::DuplexChallenger;
use p3_field::PrimeField32;
use p3_symmetric::CryptographicPermutation;
use serde::{Deserialize, Serialize};
use sp1_core::{
    air::{Word, POSEIDON_NUM_WORDS},
    stark::PROOF_MAX_NUM_PVS,
    utils::indices_arr,
};
use sp1_derive::AlignedBorrow;
use static_assertions::const_assert_eq;
use std::mem::{size_of, transmute};

pub const PV_DIGEST_NUM_WORDS: usize = 8;

pub const CHALLENGER_STATE_NUM_ELTS: usize = 50;

pub const RECURSIVE_PROOF_NUM_PV_ELTS: usize = size_of::<RecursionPublicValues<u8>>();

const fn make_col_map() -> RecursionPublicValues<usize> {
    let indices_arr = indices_arr::<RECURSIVE_PROOF_NUM_PV_ELTS>();
    unsafe {
        transmute::<[usize; RECURSIVE_PROOF_NUM_PV_ELTS], RecursionPublicValues<usize>>(indices_arr)
    }
}

<<<<<<< HEAD
pub(crate) const RECURSION_PUBLIC_VALUES_COL_MAP: RecursionPublicValues<usize> = make_col_map();
=======
pub const RECURSION_PUBLIC_VALUES_COL_MAP: RecursionPublicValues<usize> = make_col_map();
>>>>>>> 0bd407e5

// All the fields before `digest` are hashed to produce the digest.
pub const NUM_PV_ELMS_TO_HASH: usize = RECURSION_PUBLIC_VALUES_COL_MAP.digest[0];

// Recursive proof has more public values than core proof, so the max number constant defined in
// sp1_core should be set to `RECURSIVE_PROOF_NUM_PV_ELTS`.
const_assert_eq!(RECURSIVE_PROOF_NUM_PV_ELTS, PROOF_MAX_NUM_PVS);

#[derive(AlignedBorrow, Serialize, Deserialize, Clone, Copy, Default, Debug)]
#[repr(C)]
pub struct ChallengerPublicValues<T> {
    pub sponge_state: [T; PERMUTATION_WIDTH],
    pub num_inputs: T,
    pub input_buffer: [T; PERMUTATION_WIDTH],
    pub num_outputs: T,
    pub output_buffer: [T; PERMUTATION_WIDTH],
}

impl<T: Clone + Debug> ChallengerPublicValues<T> {
    pub fn set_challenger<P: CryptographicPermutation<[T; PERMUTATION_WIDTH]>>(
        &self,
        challenger: &mut DuplexChallenger<T, P, PERMUTATION_WIDTH>,
    ) where
        T: PrimeField32,
    {
        challenger.sponge_state = self.sponge_state;
        let num_inputs = self.num_inputs.as_canonical_u32() as usize;
        challenger.input_buffer = self.input_buffer[..num_inputs].to_vec();
        let num_outputs = self.num_outputs.as_canonical_u32() as usize;
        challenger.output_buffer = self.output_buffer[..num_outputs].to_vec();
    }
}

/// The PublicValues struct is used to store all of a reduce proof's public values.
#[derive(AlignedBorrow, Serialize, Deserialize, Clone, Copy, Default, Debug)]
#[repr(C)]
pub struct RecursionPublicValues<T> {
    /// The hash of all the bytes that the program has written to public values.
    pub committed_value_digest: [Word<T>; PV_DIGEST_NUM_WORDS],

    /// The hash of all deferred proofs that have been witnessed in the VM.
    pub deferred_proofs_digest: [T; POSEIDON_NUM_WORDS],

    /// The start pc of shards being proven.
    pub start_pc: T,

    /// The expected start pc for the next shard.
    pub next_pc: T,

    /// First shard being proven.
    pub start_shard: T,

    /// Next shard that should be proven, or 0 if the program halted.
    pub next_shard: T,

    /// Start state of reconstruct_challenger.
    pub start_reconstruct_challenger: ChallengerPublicValues<T>,

    /// End state of reconstruct_challenger.
    pub end_reconstruct_challenger: ChallengerPublicValues<T>,

    /// Start state of reconstruct_deferred_digest.
    pub start_reconstruct_deferred_digest: [T; POSEIDON_NUM_WORDS],

    /// End state of reconstruct_deferred_digest.
    pub end_reconstruct_deferred_digest: [T; POSEIDON_NUM_WORDS],

    /// The commitment to the sp1 program being proven.
    pub sp1_vk_digest: [T; DIGEST_SIZE],

    /// The commitment to the compress key being used in recursive verification.
    pub compress_vk_digest: [T; DIGEST_SIZE],

    /// The leaf challenger containing the entropy from the main trace commitment.
    pub leaf_challenger: ChallengerPublicValues<T>,

    /// Current cumulative sum of lookup bus.
    pub cumulative_sum: [T; 4],

    /// Whether the proof completely proves the program execution.
    pub is_complete: T,

<<<<<<< HEAD
    /// The digest of all the previous public values elements.
    pub digest: [T; DIGEST_SIZE],

    /// The exit code of the program.  Note that this is not part of the public values digest, since
    /// it's value will be individually constrained.
    pub exit_code: T,
=======
    /// The digest of all the public values elements.
    pub digest: [T; DIGEST_SIZE],
>>>>>>> 0bd407e5
}<|MERGE_RESOLUTION|>--- conflicted
+++ resolved
@@ -27,11 +27,7 @@
     }
 }
 
-<<<<<<< HEAD
-pub(crate) const RECURSION_PUBLIC_VALUES_COL_MAP: RecursionPublicValues<usize> = make_col_map();
-=======
 pub const RECURSION_PUBLIC_VALUES_COL_MAP: RecursionPublicValues<usize> = make_col_map();
->>>>>>> 0bd407e5
 
 // All the fields before `digest` are hashed to produce the digest.
 pub const NUM_PV_ELMS_TO_HASH: usize = RECURSION_PUBLIC_VALUES_COL_MAP.digest[0];
@@ -114,15 +110,10 @@
     /// Whether the proof completely proves the program execution.
     pub is_complete: T,
 
-<<<<<<< HEAD
     /// The digest of all the previous public values elements.
     pub digest: [T; DIGEST_SIZE],
 
     /// The exit code of the program.  Note that this is not part of the public values digest, since
     /// it's value will be individually constrained.
     pub exit_code: T,
-=======
-    /// The digest of all the public values elements.
-    pub digest: [T; DIGEST_SIZE],
->>>>>>> 0bd407e5
 }